# iroha2-block-explorer-backend

```
$ cargo run -- -h
   Compiling iroha2_explorer_web v0.1.0 (/home/re/dev/iroha2-block-explorer-backend)
    Finished dev [unoptimized + debuginfo] target(s) in 6.46s
     Running `target/debug/iroha2_explorer_web -h`
iroha2_explorer_web 0.1.0
Iroha 2 Explorer Backend

USAGE:
    iroha2_explorer_web [OPTIONS]

FLAGS:
    -h, --help       Prints help information
    -V, --version    Prints version information

OPTIONS:
    -c, --client-config <client-config>    `iroha_client` JSON configuration path [default: client_config.json]
    -p, --port <port>                       [env: PORT=]  [default: 4000]
```

Check:

```bash
curl http://localhost:4000/status
```
<<<<<<< HEAD
> curl http://localhost:4000
Welcome to Iroha 2 Block Explorer!
```
=======

## Deploy

- [Install Rust](https://www.rust-lang.org/tools/install)
- Build binary:

  ```bash
  cargo build --release
  ```

- Prepare Iroha Client config ([reference](https://github.com/hyperledger/iroha/blob/ea45b5053018acd48340024800786ff5a3d0904d/docs/source/references/config.md)). **Define target peer location here**.

- Run web server:

  ```bash
  ./target/release/iroha2_explorer_web \
      -c /path/to/client_config.json \
      -p 8080 # may be env PORT, default is 4000
  ```
>>>>>>> 028db6d4

## API

DTOs are described at [api.ts](./api.ts).

> **Warning**
>
> Some DTOs (most of them) may contain bigints. If there are numbers greater than JavaScript's native `number` can fit (`f64`), then native `JSON` decoder will throw an error. You should decode DTOs with some special JSON-decoder than is fine with bigints, e.g. https://www.npmjs.com/package/json-bigint

- `GET /` - web server health check. Returns 200 OK.

- **TODO** `GET /blocks`

  - Query:

    - [Pagination](#pagination-query-params)

  - Response: ?

- **TODO** `GET /blocks/{height}`

  - Params:

    - `height` - numeric

  - Response: ?

- **TODO** `GET /transactions`

  - Query:

    - [Pagination](#pagination-query-params)

  - Response: ?

- `GET /accounts`

  - Query:

    - [Pagination](#pagination-query-params)

  - Response: `Paginated<Account>`

- `GET /accounts/{id}`

  - Params:

    - `id` - string. The id of the account.

  - Response: `Account` or 404

  - Also: [Id Transformation](#id-transformation)

- `GET /assets`

  - Query:

    - [Pagination](#pagination-query-params)

  - Response: `Paginated<Asset>`

- `GET /assets/{definition_id}/{account_id}`

  - Params:

    - `definition_id` - string. The id of the asset definition.
    - `account_id` - string. The id of the account the asset belongs to.

  - Response: `Asset` or 404

  - Also: [Id Transformation](#id-transformation)

- `GET /asset-definitions`

  - Query:

    - [Pagination](#pagination-query-params)

  - Response: `Paginated<AssetDefinition>`

- **TODO** `GET /asset-definitions/{id}`

  - Params:

    - `id` - string. The id of the asset definition.

  - Response: `AssetDefinition` or 404

  - Also: [Id Transformation](#id-transformation)

- `GET /domains`

  - Query:

    - [Pagination](#pagination-query-params)

  - Response: `Paginated<Domain>`

- `GET /domains/{id}`

  - Params:

    - `id` - string. The id of the domain.

  - Response: `Domain` or 404

- `GET /peer/peers`

  - Response: `Peer[]`

- `GET /peer/status`

  - Reponse: `Status`

- `GET /roles`

  - Response: `Role[]`

### Id Transformation

They should be HTML-escaped.

|                     | In DTO             |       In path       |
| ------------------- | ------------------ | :-----------------: |
| Domain Id           | `wonderland`       |    `wonderland`     |
| Account Id          | `alice@wonderland` | `alice@wonderland`  |
| Asset Definition Id | `rose#wonderland`  | `rose%23wonderland` |

### Pagination Query Params

- `page=<number>` - page number. Default: 1.
- `page_size=<number>` - page size limit. Default: 15.

Pagination is not yet implemented! For now it always returns the whole dataset. Query params will be ignored.<|MERGE_RESOLUTION|>--- conflicted
+++ resolved
@@ -23,13 +23,9 @@
 Check:
 
 ```bash
-curl http://localhost:4000/status
-```
-<<<<<<< HEAD
 > curl http://localhost:4000
 Welcome to Iroha 2 Block Explorer!
 ```
-=======
 
 ## Deploy
 
@@ -49,8 +45,6 @@
       -c /path/to/client_config.json \
       -p 8080 # may be env PORT, default is 4000
   ```
->>>>>>> 028db6d4
-
 ## API
 
 DTOs are described at [api.ts](./api.ts).
